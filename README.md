--- conflicted
+++ resolved
@@ -16,15 +16,11 @@
  
     *(if you want 'enforcing the concept of the stream as the consistency and transaction boundary' you should look at: https://github.com/SQLStreamStore/SQLStreamStore)*
 
-<<<<<<< HEAD
-See [Wiki](../../wiki) to get started.
 Coming soon.
 
 # Help & Support
 
 Ask questions in the `SqlStreamStore` channel in the [ddd-cqrs-es slack](https://ddd-cqrs-es.slack.com) workspace. ([Join here](https://ddd-cqrs-es.herokuapp.com/). 
-=======
->>>>>>> eb005525
 
 # Licences
 
