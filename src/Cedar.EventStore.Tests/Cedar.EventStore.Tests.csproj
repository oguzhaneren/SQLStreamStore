--- conflicted
+++ resolved
@@ -57,14 +57,8 @@
     <Compile Include="EventStoreAcceptanceTests.ReadAll.cs" />
     <Compile Include="EventStoreAcceptanceTests.DeleteStream.cs" />
     <Compile Include="EventStoreAcceptanceTestFixture.cs" />
-<<<<<<< HEAD
-    <Compile Include="EventStoreAcceptanceTests.cs" />
-    <Compile Include="MetadataTests.cs" />
-=======
     <Compile Include="EventStoreAcceptanceTests.ReadStream.cs" />
->>>>>>> f862b4a6
     <Compile Include="Properties\AssemblyInfo.cs" />
-    <Compile Include="SteamEventTests.cs" />
   </ItemGroup>
   <ItemGroup>
     <ProjectReference Include="..\Cedar.EventStore\Cedar.EventStore.csproj">
